--- conflicted
+++ resolved
@@ -275,12 +275,7 @@
     parser.add_argument('--resolution', type = str, help ="outfile suffix, can determine -v and -y")
     parser.add_argument('-r', '--raxml_time_limit', type = float, default = 1.0, help='number of hours raxml is run')
     parser.add_argument('-d', '--download', action='store_true', default = False, help='load from database')
-<<<<<<< HEAD
-    parser.add_argument('-t', '--time_interval', nargs=2, default=(None, None),
-                            help='time interval to sample sequences from: provide dates as YYYY-MM-DD')
-=======
     parser.add_argument('-t', '--time_interval', nargs=2, help='specify time interval rather than use --years_back')
->>>>>>> ebd46bde
     parser.add_argument('-l', '--lineage', type = str, default = 'h3n2', help='flu lineage to process')
     parser.add_argument('--load', action='store_true', help = 'recover from file')
     parser.add_argument('--no_tree', default=False, action='store_true', help = "don't build a tree")
@@ -328,22 +323,8 @@
         flu.load_sequences(fields={0:'strain', 2:'isolate_id', 3:'date', 4:'region',
                              5:'country', 7:"city", 12:"subtype",13:'lineage'})
 
-<<<<<<< HEAD
-        if params.time_interval[0] is None:
-            print("using resolution to set time interval",params.resolution)
-            try:
-                years_back = int(params.resolution[:-1])
-            except:
-                print("no time interval given")
-                years_back = 3
-            now = datetime.now().date()
-            prev = datetime(year=now.year-years_back, month=now.month, day=now.day).date()
-            time_interval = [prev, now]
-        else:
-            time_interval = [datetime.strptime(x, '%Y-%m-%d').date()  for x in params.time_interval]
-=======
         time_interval = [datetime.strptime(x, '%Y-%m-%d').date() for x in params.time_interval]
->>>>>>> ebd46bde
+
         pivots = np.arange(time_interval[0].year+(time_interval[0].month-1)/12.0,
                            time_interval[1].year+time_interval[1].month/12.0, 1.0/ppy)
         flu.seqs.filter(lambda s:
