"""
Export JSON files suitable for visualization with auspice.
"""

import os, sys
import re
import time
import numpy as np
from Bio import Phylo
from collections import defaultdict
from .utils import read_metadata, read_node_data, write_json, read_config, read_lat_longs, read_colors
import warnings

# Set up warnings & exceptions
warn = warnings.warn
deprecationWarningsEmitted = False

def deprecated(message):
    warn(message, DeprecationWarning, stacklevel=2)
    global deprecationWarningsEmitted
    deprecationWarningsEmitted=True

def fatal(message):
    print("FATAL ERROR: {}".format(message))
    sys.exit(2)

def configure_warnings():
    # we must only set these when someone runs `augur export v2` (i.e. run_v2() is called)
    # else they will apply to _all_ augur commands due to the way all commands are pulled
    # in by the augur runner (augur/__init__.py)
    def customformatwarning(message, category, filename, lineno, line=None):
        if category.__name__ == "UserWarning":
            return "WARNING: {}\n\n".format(message)
        if category.__name__ == "DeprecationWarning":
            return "DEPRECATED: {}\n\n".format(message)
        return "{}\n".format(message)

    warnings.formatwarning = customformatwarning
    warnings.simplefilter("default") # show DeprecationWarnings by default

class InvalidOption(Exception):
    pass

def convert_tree_to_json_structure(node, metadata, div=0, strains=None):
    """
    converts the Biopython tree structure to a dictionary that can
    be written to file as a json. This is called recursively.
    Creates the strain property & divergence on each node

    input
        node -- node for which top level dict is produced.
        div  -- cumulative divergence (root = 0). False → divergence won't be exported.

    returns
        tree in JSON structure
        list of strains
    """

    # Does the tree have divergence? (BEAST trees may not)
    # only calculate this for the root node!
    if div == 0 and 'mutation_length' not in metadata[node.name] and 'branch_length' not in metadata[node.name]:
        div = False

    node_struct = {'strain': node.name}
    if div is not False: # div=0 is ok
        node_struct["div"] = div

    if strains is None:
        strains = [node_struct["strain"]]
    else:
        strains.append(node_struct["strain"])

    if node.clades:
        node_struct["children"] = []
        for child in node.clades:
            if div is False:
                cdiv=False
            else:
                if 'mutation_length' in metadata[child.name]:
                    cdiv = div + metadata[child.name]['mutation_length']
                elif 'branch_length' in metadata[child.name]:
                    cdiv = div + metadata[child.name]['branch_length']
            node_struct["children"].append(convert_tree_to_json_structure(child, metadata, div=cdiv, strains=strains)[0])

    return (node_struct, strains)

def check_muts(node_metadata):
    values_in_tree = 0 
    for node_properties in node_metadata.values():
        if "mutations" in node_properties:
            values_in_tree+=1
    if values_in_tree == 0:
        return None
    return values_in_tree

<<<<<<< HEAD
def get_values_in_tree(node_metadata, key):
    values_in_tree = set()
    for node_properties in node_metadata.values():
        # beware of special cases!
        if key in ["num_date", "author"]:
            values_in_tree.add(node_properties.get(key, {}).get("value"))
        elif key in node_properties['traits']:
            values_in_tree.add(node_properties['traits'][key]['value'])
    if len(values_in_tree)==1 and None in values_in_tree:
        return {}
    return values_in_tree
=======

def isValueValid(value):
    invalid = ["undefined", "unknown", "?", "nan", "na", "n/a", 'none', '', 'not known']
    return False if str(value).strip('\"').strip("'").strip().lower() in invalid else True
>>>>>>> a17ffe32

def get_colorings(config, traits, provided_colors, node_metadata, mutations_present):
    def _rename_authors_key(color_config):
        if not color_config.get("authors"):
            return
        if color_config.get("author"):
            warn("[config file] Both 'author' and 'authors' supplied as coloring options. Using 'author'.")
        deprecated("[config file] The 'authors' key is now called 'author'")
        color_config["author"] = color_config["authors"]
        del color_config["authors"]

    def _get_type(key, config_data, trait_values):
        # for clade_membership, we know what it is - anything else breaks Auspice
        if key == "clade_membership":
            return "categorical"
        if config_data.get("type"):
            t = config_data.get("type")
            allowedTypes = ["continuous", "ordinal", "categorical", "boolean"]
            if t == "discrete":
                deprecated("[config file] Coloring type 'discrete' is no longer valid. Please use one of: '{}' instead. Trait {} has been automatically set as 'categorical'.".format(", ".join(allowedTypes), key))
                return "categorical"
            if t not in allowedTypes:
                warn("[config file] In trait {}, coloring type '{}' is not valid. Please choose from: '{}'. This trait has been excluded!".format(key, t, ", ".join(allowedTypes)))
                raise InvalidOption()
            return t
        # no type supplied => try to guess
        # import pdb; pdb.set_trace()
        if all([all([str(x).lower() in ["false", "true", "1", "0", "yes", "no"] for x in trait_values])]):
            t = "boolean"
        elif all([ isinstance(n, float) if isinstance(n, float) else isinstance(n, int) for n in trait_values ]):
            t = "continuous"
        else:
            t = "categorical"
        #Don't warn if command-line - no way to specify
        #treat country and region differently
        if config:
            warn("[config file] Trait {} is missing type information. We've guessed '{}'.".format(key, t))
        elif key != "country" and key != "region":
            print("Trait {} was guessed as being type '{}'. Use a 'config' file if you'd like to set this yourself.".format(key, t))
        return t

    def _get_title(key, color_config):
        # preferentially get the title from the color_config if set
        if color_config.get(key):
            info = color_config.get(key)
            if "title" in info:
                return info["title"]
            oldFields = "' and '".join([a for a in info.keys() if a in ['menuItem', 'legendTitle']])
            if "menuItem" in info:
                deprecated("[config file] '{}' has been replaced with 'title'. "
                           "Using 'menuItem' as 'title' for coloring '{}'.".format(oldFields, key))
                return info["menuItem"]
            if "legendTitle" in info:
                deprecated("[config file] '{}' has been replaced with 'title'. "
                           "Using 'legendTitle' as 'title' for coloring '{}'.".format(oldFields, key))
                return info["legendTitle"]
        # hardcoded fallbacks:
        if key == "clade_membership":
            return "Clade"
        if key == "gt":
            return "Genotype"
        if key == "authors":
            return "Authors"
        if key == 'num_date':
            return 'Sampling date'
        # fallthrough
        return key

    # TODO: sort out how command line arguments play with colof_config, if defined
    if config.get("colorings"):
        color_config = config["colorings"]
    elif config.get("color_options"):
        color_config = config["color_options"]
        deprecated("[config file] 'color_options' has been replaced with 'colorings'")
    else:
        color_config = {t: {} for t in traits}

    # if the 'clade_membership' trait is defined then ensure it's also a coloring
    if 'clade_membership' in traits and 'clade_membership' not in color_config:
        color_config['clade_membership'] = {}

    # handle deprecated keys by updating to their new ones where possible
    _rename_authors_key(color_config)
    colorings = {}
    # handle special cases
    if mutations_present:
        colorings["gt"] = {'title': _get_title("gt", color_config), 'type': 'ordinal'}
    if get_values_in_tree(node_metadata, "author"): # check if any nodes have author set
        colorings["author"] = {'title': _get_title("author", color_config), 'type': 'categorical'}
    if get_values_in_tree(node_metadata, "num_date"): # TODO: check if tree has temporal inference (possible to not have)
        colorings['num_date'] = {'title': _get_title("num_date", color_config), 'type': 'continuous'}
    # remove these keys so they're not processed below
    color_config.pop("gt", None)
    color_config.pop("author", None)
    color_config.pop("num_date", None)
    color_config.pop("div", None) # makes no sense to have this

    # loop through provided colorings not handled above
    for key, config_data in color_config.items():
        trait_values = get_values_in_tree(node_metadata, key) # e.g. list of countries, regions etc
        if not trait_values:
            warn("You asked for a color-by for trait '{}', but it has no values on the tree. It has been ignored.".format(key))
            continue
        try:
            colorings[key] = {"title": _get_title(key, color_config), "type": _get_type(key, config_data, trait_values)}
        except InvalidOption:
            continue # a warning message will have been printed before this is thrown
        # set color maps if provided in the config (FYI - color maps are interpreted in lower case)
        # we preserve the ordering of the provided colour maps
        if key.lower() in provided_colors:
            scale = []
            trait_values = {str(val).lower(): val for val in trait_values}
            trait_values_unseen = {k for k in trait_values}
            for provided_key, provided_color in provided_colors[key.lower()]:
                if provided_key.lower() in trait_values:
                    scale.append([trait_values[provided_key.lower()], provided_color])
                    trait_values_unseen.discard(provided_key.lower())
            if len(scale):
                colorings[key]["scale"] = scale
                if len(trait_values_unseen):
                    warn("These values for trait {} were not specified in your provided color scale: {}. Auspice will create colors for them.".format(key, ", ".join(trait_values_unseen)))
            else:
                warn("You've specified a color scale for {} but none of the values found on the tree had associated colors. Auspice will generate its own color scale for this trait.".format(key))
    return colorings


def process_geographic_info(config, command_line_traits, lat_long_mapping, node_metadata):
    if command_line_traits:
        # straight overwrite -- not an extension of those which may be provided in the config
        traits = command_line_traits
    elif config.get("geographic_info"):
        traits = config.get("geographic_info")
    elif config.get("geo"):
        traits = config.get("geo")
        deprecated("[config file] 'geo' has been replaced with 'geographic_info'")
    else:
        return {}

    geographic_info = defaultdict(dict)
    for trait in traits:
        demes_in_tree = get_values_in_tree(node_metadata, trait)
        for deme in demes_in_tree:
            # deme may be numeric, or string
            try:
                deme_search_value = deme.lower()
            except AttributeError:
                deme_search_value = str(deme)

            try:
                geographic_info[trait][deme] = lat_long_mapping[(trait.lower(), deme_search_value)]
            except KeyError:
                warn("{}->{} did not have an associated lat/long value (matching performed in lower case). Auspice won't be able to display this location.".format(trait, deme))
    return geographic_info

def process_annotations(node_data):
    # treetime adds "annotations" to node_data
    if "annotations" not in node_data: # if haven't run tree through treetime
        return None
    return node_data["annotations"]

def process_panels(user_panels, meta_json):
    try:
        panels = meta_json["panels"]
    except KeyError:
        panels = ["tree", "map", "entropy"]

    if user_panels is not None and len(user_panels) != 0:
        panels = user_panels

    if "geographic_info" in meta_json:
        geoTraits = meta_json["geographic_info"].keys()
    else:
        geoTraits = []
    if meta_json.get("genome_annotations", None):
        annotations = meta_json["genome_annotations"].keys()
    else:
        annotations = []

    if "entropy" in panels and len(annotations) == 0:
        panels.remove("entropy")
    if "map" in panels and len(geoTraits) == 0:
        panels.remove("map")

    return panels


def collect_strain_info(node_data, tsv_path):
    """
    Integrate TSV metadata to the per-node metadata structure
    """
    strain_info = node_data["nodes"]
    if tsv_path:
        meta_tsv, _ = read_metadata(tsv_path) # meta_tsv={} if file isn't read / doeesn't exist

        for strain, node in strain_info.items():
            if strain in meta_tsv:
                for field in meta_tsv[strain]:
                    node[field] = meta_tsv[strain][field]
    return strain_info


def set_author_on_nodes(node_metadata, raw_strain_info):
    """Gather the authors which appear in the metadata and assign them
    to nodes on the tree.

    :param node_metadata:
    :type node_metadata: dict
    :param raw_strain_info:
    :type raw_strain_info: dict
    :returns: None
    :rtype: None
    """
    author_info = {}
    seen = defaultdict(lambda: defaultdict(lambda: defaultdict(list)))

    for strain, node in node_metadata.items():
        author = raw_strain_info[strain].get("author")
        if not author:
            author = raw_strain_info[strain].get("authors")
        if not author:
            continue # internal node / terminal node without authors

        node["author"] = {"author": author}
        if "title" in raw_strain_info[strain]:
            node["author"]["title"] = raw_strain_info[strain]["title"].strip()
        if "journal" in raw_strain_info[strain]:
            node["author"]["journal"] = raw_strain_info[strain]["journal"].strip()
        if "paper_url" in raw_strain_info[strain] and not raw_strain_info[strain]["paper_url"].strip("/").endswith("pubmed"):
            node["author"]["paper_url"] = raw_strain_info[strain]["paper_url"].strip()

        # add to `seen` which will later be used to create the unique value which auspice will display
        year_matches = re.findall(r'\([0-9A-Z-]*(\d{4})\)', node["author"].get("journal", ""))
        year = str(year_matches[-1]) if year_matches else "unknown"
        seen[author][year][node["author"].get("title", "unknown")].append(node)

    # turn "seen" into a unique "nice" string for auspice to display
    for author in seen.keys():
        for year in seen[author].keys():
            titles = sorted(seen[author][year].keys())
            for idx, title in enumerate(titles):
                value = author.split()[0].lower().capitalize()
                if year != "unknown":
                    value += " ({})".format(year)
                if len(titles) > 1:
                    value += " {}".format("abcdefghij"[idx])
                for node in seen[author][year][title]:
                    node["author"]["value"] = value

def transfer_metadata_to_strains(strains, raw_strain_info, traits):
    '''
    Assign desired metadata / trait data onto nodes

    Parameters
    ----------
    strains : list
        list of node name (strain name) -- including non-terminal nodes
    raw_strain_info : dict
        keys: strain names. values: dict with keys -> traits, values -> data of various shapes
    traits : list
        trait names desired from export (both from config & CL)

    Returns
    -------
    dict :
        node data in correct shape for auspice
    '''
    node_metadata = {}
    for strain_name in strains:
        node = {"traits":{}}

        try:
            raw_data = raw_strain_info[strain_name]
        except KeyError:
            raise Exception("ERROR: {} is not found in the node_data[\"nodes\"]".format(strain_name))

        # TRANSFER MUTATIONS #
        if "aa_muts" in raw_data or "muts" in raw_data:
            node["mutations"] = {}
            if "muts" in raw_data and len(raw_data["muts"]):
                node["mutations"]["nuc"] = raw_data["muts"]
            if "aa_muts" in raw_data:
                aa = {gene:data for gene, data in raw_data["aa_muts"].items() if len(data)}
                node["mutations"].update(aa)
                #convert mutations into a label
                if aa:
                    aa_lab = '; '.join("{!s}: {!s}".format(key,', '.join(val)) for (key,val) in aa.items())
                    node["labels"] = { "aa": aa_lab }


        # TRANSFER NODE DATES #
        if raw_data.get("numdate", None) and not raw_data.get("num_date", None):
            raw_data["num_date"] = raw_data["numdate"]
            del raw_data["numdate"]
        if isValueValid(raw_data.get("num_date", None)): # it's ok not to have temporal information
            node["num_date"] = {"value": raw_data["num_date"]}
            if isValueValid(raw_data.get("num_date_confidence", None)):
                node["num_date"]["confidence"] = raw_data["num_date_confidence"]

        # TRANSFER VACCINE INFO #

        # TRANSFER LABELS #
        if "clade_annotation" in raw_data and isValueValid(raw_data["clade_annotation"]):
            if 'labels' in node:
                node['labels']['clade'] = raw_data["clade_annotation"]
            else:
                node["labels"] = { "clade": raw_data["clade_annotation"] }

        # TRANSFER NODE.HIDDEN PROPS #
        hidden = raw_data.get("hidden", None)
        if hidden:
            if hidden in ["always", "divtree", "timetree"]:
                node["hidden"] = hidden
            elif hidden is True or str(hidden) == "1": # interpret this as hidden in both div + time tree
                node["hidden"] = "always"
            else:
                warn("Hidden node trait of {} is invalid. Ignoring.".format(hidden))

        # TRANSFER AUTHORS #

        # TRANSFER GENERIC PROPERTIES #
        for prop in ["url", "accession"]:
            if isValueValid(raw_data.get(prop, None)):
                node[prop] = raw_data[prop]

        # TRANSFER TRAITS (INCLUDING CONFIDENCE & ENTROPY) #
        for trait in traits:
            if isValueValid(raw_data.get(trait, None)):
                node["traits"][trait] = {"value": raw_data[trait]}
                if isValueValid(raw_data.get(trait+"_confidence", None)):
                    node["traits"][trait]["confidence"] = raw_data[trait+"_confidence"]
                if isValueValid(raw_data.get(trait+"_entropy", None)):
                    node["traits"][trait]["entropy"] = raw_data[trait+"_entropy"]

        node_metadata[strain_name] = node
    return node_metadata

def add_metadata_to_tree(node, metadata):
    node.update(metadata[node["strain"]])
    if "children" in node:
        for child in node["children"]:
            add_metadata_to_tree(child, metadata)

def get_traits(node_data):
    exclude = ['branch_length', 'num_date', 'raw_date', 'numdate', 'clock_length',
               'mutation_length', 'date', 'muts', 'aa_muts', 'sequence', 'aa_sequences',
               'hidden']
    traits = []
    for seq, val in node_data['nodes'].items():
        for t in val.keys():

            if '_confidence' in t or '_entropy' in t:
                continue

            if t not in traits and t not in exclude:
                traits.append(t)

    return traits


def get_root_sequence(root_node, ref=None, translations=None):
    '''
    create a json structure that contains the sequence of the root, both as
    nucleotide and as translations. This allows look-up of the sequence for
    all states, including those that are not variable.

    Parameters
    ----------
    root_node : dict
    	data associated with the node
    ref : str, optional
        filename of the root sequence
    translations : str, optional
        file name of translations

    Returns
    -------
    dict
        dict of nucleotide sequence and translations
    '''
    root_sequence = {}
    if ref and translations:
        from Bio import SeqIO
        refseq = SeqIO.read(ref, 'fasta')
        root_sequence['nuc']=str(refseq.seq)
        for gene in SeqIO.parse(translations, 'fasta'):
            root_sequence[gene.id] = str(gene.seq)
    else:
        root_sequence["nuc"] = root_node["sequence"]
        root_sequence.update(root_node["aa_sequences"])

    return root_sequence


def convert_camel_to_snake_case(string):
    """
    Converts a string from camel case to snake case.

    This is used to allow existing `auspice-config` files for various builds
    to work with the v2 export schema.
    """
    s1 = re.sub('(.)([A-Z][a-z]+)', r'\1_\2', string)
    return re.sub('([a-z0-9])([A-Z])', r'\1_\2', s1).lower()


def register_arguments_v2(subparsers):
    v2 = subparsers.add_parser("v2", help="Export version 2 JSON schema")

    required = v2.add_argument_group(
        title="REQUIRED"
    )
    required.add_argument('--tree','-t', metavar="newick", required=True, help="Phylogenetic tree, usually output from `augur refine`")
    required.add_argument('--node-data', metavar="JSON", required=True, nargs='+', help="JSON files containing metadata for nodes in the tree")
    required.add_argument('--output-main', metavar="JSON", required=True, help="Ouput file for auspice")

    config = v2.add_argument_group(
        title="CONFIG OPTIONS",
        description="These control the display settings for auspice. \
            You can supply a config JSON (which has all available options) or command line arguments (which are more limited but great to get started). \
            Supplying both is fine too -- command line args will overrule what is set in the config file!"
    )
    config.add_argument('--auspice-config', metavar="JSON", help="Auspice configuration file")
    config.add_argument('--title', type=str, metavar="title", help="Title to be displayed by auspice")
    config.add_argument('--maintainers', metavar="name", nargs='+', help="Analysis maintained by")
    config.add_argument('--maintainer-urls', metavar="url", nargs='+', help="URL of maintainers")
    config.add_argument('--geography-traits', metavar="trait", nargs='+', help="What location traits are used to plot on map")
    config.add_argument('--extra-traits', metavar="trait", nargs='+', help="Metadata columns not run through 'traits' to be added to tree")
    config.add_argument('--panels', default=['tree', 'map', 'entropy'], nargs='+', help="Restrict panel display in auspice. Options are %(default)s. Ignore this option to display all available panels.")

    optional_inputs = v2.add_argument_group(
        title="OPTIONAL INPUTS"
    )
    optional_inputs.add_argument('--metadata', metavar="TSV", help="Additional metadata for strains in the tree")
    optional_inputs.add_argument('--colors', metavar="TSV", help="Custom color definitions")
    optional_inputs.add_argument('--lat-longs', metavar="TSV", help="Latitudes and longitudes for geography traits (overrides built in mappings)")
    optional_inputs.add_argument('--reference', metavar="JSON", required=False, help="reference sequence for export to browser, only vcf")
    optional_inputs.add_argument('--reference-translations', metavar="???", required=False, help="reference translations for export to browser, only vcf")

    optional_settings = v2.add_argument_group(
        title="OPTIONAL SETTINGS"
    )
    optional_settings.add_argument('--tree-name', metavar="name", default=False, help="Tree name (needed for tangle tree functionality)")
    optional_settings.add_argument('--minify-json', action="store_true", help="export JSONs without indentation or line returns")

    optional_outputs = v2.add_argument_group(
        title="OPTIONAL OUTPUTS"
    )
    optional_outputs.add_argument('--output-sequence', metavar="JSON", help="(reconstructed) sequences for each node")

    return v2



def run_v2(args):
    configure_warnings()
    T = Phylo.read(args.tree, 'newick')
    node_data = read_node_data(args.node_data) # args.node_data is an array of multiple files (or a single file)
    nodes = node_data["nodes"] # this is the per-node metadata produced by various augur modules

    if args.minify_json:
        json_indent = None
    else:
        json_indent = 2

    # export reference sequence data including translations. This is either the
    # inferred sequence of the root, or the reference sequence with respect to
    # which mutations are made on the tree (including possible mutations leading
    # to the root of the tree -- typical case for vcf input data).
    if args.output_sequence:
        if T.root.name in nodes:
            root_sequence = get_root_sequence(nodes[T.root.name], ref=args.reference,
                                                translations=args.reference_translations)
        else:
            root_sequence = {}

        write_json(root_sequence, args.output_sequence)


    ## SCHEMA v2.0 ##
    auspice_json = {}
    config = {}
    auspice_json["version"] = "2.0"

    if args.auspice_config:
        config = read_config(args.auspice_config)

        # v2 schema uses 'display_defaults' not 'defaults' (v1).
        if config.get("defaults"):
            deprecated("[config file] 'defaults' has been replaced with 'display_defaults'")
            config["display_defaults"] = config["defaults"]

        # Set up display defaults
        if config.get("display_defaults"):

            for key in config["display_defaults"]:
                new_key = convert_camel_to_snake_case(key)
                config["display_defaults"][new_key] = config["display_defaults"].pop(key)

            auspice_json["display_defaults"] = config["display_defaults"]

    # Get title - command-line arg will overwrite the supplied config file.
    if args.title:
        auspice_json['title'] = str(args.title)
    elif config.get("title"):
        auspice_json['title'] = config['title']

    # Get maintainers. Command-line args overwrite the config file.
    if args.maintainers:
        if args.maintainer_urls:
            if len(args.maintainers) == len(args.maintainer_urls):
                auspice_json['maintainers'] = [{'name': name, 'url':url} for name, url in zip(args.maintainers, args.maintainer_urls)]
            else:
                warn("you provided --maintainer_urls but not the same number as --maintainers! Ignoring the URLs")
                auspice_json['maintainers'] = [{'name': name} for name in args.maintainers]
        else:
            auspice_json['maintainers'] = [{'name': name} for name in args.maintainers]
    elif config.get("maintainer"): #v1-type specification
        auspice_json["maintainers"] = [{ "name": config["maintainer"][0], "url": config["maintainer"][1]}]
    elif config.get("maintainers"): #v2-type specification (proposed by Emma)
        auspice_json['maintainers'] = [{'name': n[0], 'url': n[1]} for n in config['maintainers']]

    # get traits to colour by etc - do here before node_data is modified below
    # this ensures we get traits even if they are not on every node
    traits = get_traits(node_data)
    if config.get('colorings'):
        traits.extend(config['colorings'].keys())
    if args.extra_traits:
        traits.extend(args.extra_traits)
    # Automatically add any specified geo traits - otherwise won't work!
    if args.geography_traits:
        traits.extend(args.geography_traits)
        traits = list(set(traits)) #ensure no duplicates
    # remove keys which may look like traits but are not
    excluded_traits = [
        "clade_annotation", # Clade annotation is label, not colorby!
        "authors" # authors are set as a node property, not a trait property
    ]
    traits = [t for t in traits if t not in excluded_traits]

    raw_strain_info = collect_strain_info(node_data, args.metadata)
    auspice_json["tree"], strains = convert_tree_to_json_structure(T.root, raw_strain_info)
    node_metadata = transfer_metadata_to_strains(strains, raw_strain_info, traits)
    set_author_on_nodes(node_metadata, raw_strain_info)

    # Set up filters
    if config.get('filters'):
        auspice_json['filters'] = config['filters']
        if "authors" in auspice_json['filters']:
            del auspice_json['filters'][auspice_json['filters'].index("authors")]
            auspice_json['filters'].append("author")

    add_metadata_to_tree(auspice_json["tree"], node_metadata)

    auspice_json["colorings"] = get_colorings(
        config=config,
        traits=traits,
        provided_colors=read_colors(args.colors),
        node_metadata=node_metadata,
        mutations_present=bool(check_muts(node_metadata))
    )

    auspice_json["geographic_info"] = process_geographic_info(config, args.geography_traits, read_lat_longs(args.lat_longs), node_metadata)

    auspice_json["updated"] = time.strftime('%Y-%m-%d')
    auspice_json["genome_annotations"] = process_annotations(node_data)

    # Set up panels for both config and command-line
    if config.get("panels"):
        panels = config["panels"]
    else:
        panels = args.panels
    auspice_json["panels"] = process_panels(panels, auspice_json)

    if args.tree_name:
        if not re.search("(^|_|/){}(_|.json)".format(args.tree_name), str(args.output_main)):
            fatal("tree name {} must be found as part of the output string".format(args.tree_name))
        auspice_json["tree_name"] = args.tree_name

    write_json(auspice_json, args.output_main, indent=json_indent)

    if deprecationWarningsEmitted:
        print("------------------------")
        print("There were deprecation warnings displayed. They have been fixed but these will likely become breaking errors in a future version of augur.")
        print("------------------------")
    print("")<|MERGE_RESOLUTION|>--- conflicted
+++ resolved
@@ -93,7 +93,6 @@
         return None
     return values_in_tree
 
-<<<<<<< HEAD
 def get_values_in_tree(node_metadata, key):
     values_in_tree = set()
     for node_properties in node_metadata.values():
@@ -105,12 +104,10 @@
     if len(values_in_tree)==1 and None in values_in_tree:
         return {}
     return values_in_tree
-=======
 
 def isValueValid(value):
     invalid = ["undefined", "unknown", "?", "nan", "na", "n/a", 'none', '', 'not known']
     return False if str(value).strip('\"').strip("'").strip().lower() in invalid else True
->>>>>>> a17ffe32
 
 def get_colorings(config, traits, provided_colors, node_metadata, mutations_present):
     def _rename_authors_key(color_config):
