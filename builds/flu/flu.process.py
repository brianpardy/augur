--- conflicted
+++ resolved
@@ -6,16 +6,10 @@
 from base.fitness_model import process_predictor_args
 from base.process import process
 from base.utils import fix_names
-<<<<<<< HEAD
-from flu_titers import HI_model, HI_export
-from scores import calculate_sequence_scores, calculate_metadata_scores, calculate_phylogenetic_scores
-from flu_info import clade_designations, lineage_to_epitope_mask, lineage_to_glyc_mask, resolution_to_pivot_spacing
-=======
 from base.io_util import write_json
 from flu_titers import HI_model, HI_export, vaccine_distance
-from scores import calculate_sequence_scores, calculate_metadata_scores
-from flu_info import clade_designations, vaccine_choices 
->>>>>>> d9c2f69a
+from scores import calculate_sequence_scores, calculate_metadata_scores, calculate_phylogenetic_scores
+from flu_info import clade_designations, lineage_to_epitope_mask, lineage_to_glyc_mask, resolution_to_pivot_spacing, vaccine_choices 
 import argparse
 import numpy as np
 from pprint import pprint
@@ -503,6 +497,9 @@
     runner = process(make_config(prepared_json, args))
 
     # set defaults
+    segment = "ha"
+    if "_na_" in prepared_json:
+        segment = "na"
     set_config_defaults(runner)
 
     runner.align()
