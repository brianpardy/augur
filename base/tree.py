from __future__ import division, print_function
import os, time, sys
sys.path.insert(0,'../')
from io_util import make_dir, remove_dir, tree_to_json, write_json, myopen
from sequences import sequence_set
import numpy as np

def resolve_polytomies(tree):
    for node in tree.get_nonterminals('preorder'):
        node.confidence = None
        if len(node.clades)>2:
            n = len(node.clades)
            children = list(node.clades)
            node.clades = []
            node.split(branch_length=1e-5)
            if n>3:
                node.clades[0].clades = children[:len(children)//2]
                node.clades[1].clades = children[len(children)//2:]
                for c in node.clades:
                    c.name=''
                    c.confidence = None
            else:
                node.clades[0] = children[0]
                node.clades[1].clades = children[1:]
                node.clades[1].confidence = None
                node.clades[1].name = None


class tree(object):
    """tree builds a phylgenetic tree from an alignment and exports it for web visualization"""
    def __init__(self, aln, proteins=None, verbose=2, logger=None, **kwarks):
        super(tree, self).__init__()
        self.aln = aln
        self.nthreads = 2
        self.sequence_lookup = {seq.id:seq for seq in aln}
        self.nuc = kwarks['nuc'] if 'nuc' in kwarks else True
        self.dump_attr = []
        self.verbose = verbose
        if proteins!=None:
            self.proteins = proteins
        else:
            self.proteins={}
        if 'run_dir' not in kwarks:
            import random
            self.run_dir = '_'.join(['temp', time.strftime('%Y%m%d-%H%M%S',time.gmtime()), str(random.randint(0,1000000))])
        else:
            self.run_dir = kwarks['run_dir']
        if logger is None:
            def f(x,y):
                if y>self.verbose: print(x)
            self.logger = f
        else:
            self.logger=logger


    def dump(self, treefile, nodefile):
        from Bio import Phylo
        Phylo.write(self.tree, treefile, 'newick')
        node_props = {}
        for node in self.tree.find_clades():
            node_props[node.name] = {attr:node.__getattribute__(attr) for attr in self.dump_attr if hasattr(node, attr)}

        with myopen(nodefile, 'w') as nfile:
            from cPickle import dump
            dump(node_props, nfile)


    def build(self, root='midpoint', raxml=True, raxml_time_limit=0.5, raxml_bin='raxml', debug=False):
        from Bio import Phylo, AlignIO
        import subprocess, glob, shutil
        make_dir(self.run_dir)
        os.chdir(self.run_dir)
        for seq in self.aln: seq.name=seq.id
        AlignIO.write(self.aln, 'temp.fasta', 'fasta')

        tree_cmd = ["fasttree"]
        if self.nuc: tree_cmd.append("-nt")
        tree_cmd.extend(["temp.fasta","1>","initial_tree.newick", "2>", "fasttree_stderr"])
        os.system(" ".join(tree_cmd))

        out_fname = "tree_infer.newick"
        if raxml:
            if raxml_time_limit>0:
                tmp_tree = Phylo.read('initial_tree.newick','newick')
                resolve_iter = 0
                resolve_polytomies(tmp_tree)
                while (not tmp_tree.is_bifurcating()) and (resolve_iter<10):
                    resolve_iter+=1
                    resolve_polytomies(tmp_tree)
                Phylo.write(tmp_tree,'initial_tree.newick', 'newick')
                AlignIO.write(self.aln,"temp.phyx", "phylip-relaxed")
                self.logger( "RAxML tree optimization with time limit %d hours"%raxml_time_limit,2)
                # using exec to be able to kill process
                end_time = time.time() + int(raxml_time_limit*3600)
                process = subprocess.Popen("exec " + raxml_bin + " -f d -T " + str(self.nthreads) +
                                            " -j -s temp.phyx -n topology -c 25 -m GTRCAT -p 344312987"
                                            " -t initial_tree.newick > raxml1_stdout", shell=True)
                while (time.time() < end_time):
                    if os.path.isfile('RAxML_result.topology'):
                        break
                    time.sleep(10)
                process.terminate()

                checkpoint_files = glob.glob("RAxML_checkpoint*")
                if os.path.isfile('RAxML_result.topology'):
                    checkpoint_files.append('RAxML_result.topology')
                if len(checkpoint_files) > 0:
                    last_tree_file = checkpoint_files[-1]
                    shutil.copy(last_tree_file, 'raxml_tree.newick')
                else:
                    shutil.copy("initial_tree.newick", 'raxml_tree.newick')
            else:
                shutil.copy("initial_tree.newick", 'raxml_tree.newick')

            try:
                self.logger("RAxML branch length optimization",2)
                os.system(raxml_bin + " -f e -T " + str(self.nthreads)
                          + " -s temp.phyx -n branches -c 25 -m GTRGAMMA -p 344312987 -t raxml_tree.newick  > raxml2_stdout")
                shutil.copy('RAxML_result.branches', out_fname)
            except:
                self.logger("RAxML branch length optimization failed")
                shutil.copy('raxml_tree.newick', out_fname)
        else:
            shutil.copy('initial_tree.newick', out_fname)
        self.tt_from_file(out_fname, root)
        os.chdir('..')
        if not debug:
            remove_dir(self.run_dir)


    def tt_from_file(self, infile, root='best', nodefile=None):
        import sys;
        print(sys.path)
        from treetime_augur import TreeTime
        from treetime_augur import utils
        self.is_timetree=False
        self.logger('Reading tree from file '+infile,2)
        dates  =   {seq.id:seq.attributes['num_date']
                    for seq in self.aln if 'date' in seq.attributes}
        self.tt = TreeTime(dates=dates, tree=infile, gtr='Jukes-Cantor', aln = self.aln, verbose=self.verbose)
        if root:
            self.tt.reroot(root=root)
        self.tree = self.tt.tree

        for node in self.tree.find_clades():
            if node.is_terminal() and node.name in self.sequence_lookup:
                seq = self.sequence_lookup[node.name]
                node.attr = seq.attributes
                try:
                    node.attr['date'] = node.attr['date'].strftime('%Y-%m-%d')
                except:
                    pass
            else:
                node.attr = {}

        if nodefile is not None:
            self.logger('reading node properties from file: '+nodefile,2)
            with myopen(nodefile, 'r') as infile:
                from cPickle import load
                node_props = load(infile)
            for n in self.tree.find_clades():
                if n.name in node_props:
                    for attr in node_props[n.name]:
                        n.__setattr__(attr, node_props[n.name][attr])
                else:
                    self.logger("No node properties found for "+n.name,2)


    def ancestral(self, **kwarks):
        self.tt.optimize_seq_and_branch_len(infer_gtr=True, **kwarks)
        self.dump_attr.append('sequence')
        for node in self.tree.find_clades():
            if not hasattr(node,'attr'):
                node.attr = {}


    def timetree(self, Tc=0.01, infer_gtr=True, reroot='best', resolve_polytomies=True,
                 max_iter=2, confidence=False, use_marginal=False, **kwarks):
        self.logger('estimating time tree...',2)
        if confidence and use_marginal:
            marginal = 'assign'
        else:
            marginal = confidence
        self.tt.run(infer_gtr=infer_gtr, root=reroot, Tc=Tc, do_marginal=marginal,
                    resolve_polytomies=resolve_polytomies, max_iter=max_iter, **kwarks)
        self.logger('estimating time tree...done',3)
        self.dump_attr.extend(['numdate','date','sequence'])
        to_numdate = self.tt.date2dist.to_numdate
        for node in self.tree.find_clades():
            if hasattr(node,'attr'):
                node.attr['num_date'] = node.numdate
            else:
                node.attr = {'num_date':node.numdate}
            if confidence:
                node.attr["num_date_confidence"] = sorted(to_numdate(node.marginal_inverse_cdf([0.05,0.95])))

        self.is_timetree=True


<<<<<<< HEAD
    def geo_inference(self, attr, missing='?'):
=======
    def geo_inference(self, attr, root_state=None):
>>>>>>> 8b19896c
        '''
        infer a "mugration" model by pretending each region corresponds to a sequence
        state and repurposing the GTR inference and ancestral reconstruction
        '''
        from treetime_augur import GTR
        # Determine alphabet
        places = set()
        for node in self.tree.find_clades():
            if hasattr(node, 'attr'):
                if attr in node.attr and attr!=missing:
                    places.add(node.attr[attr])

        # construct GTR (flat for now). The missing DATA symbol is a '-' (ord('-')==45)
        places = sorted(places)
        nc = len(places)
        if nc>180:
            self.logger("geo_inference: can't have more than 180 places!",1)
            return
        elif nc==1:
            self.logger("geo_inference: only one place found -- setting every internal node to %s!"%places[0],1)
            for node in self.tree.find_clades():
                node.attr[attr] = places[0]
                node.__setattr__(attr+'_transitions',[])
            return
        elif nc==0:
            self.logger("geo_inference: list of places is empty!",1)
            return

        # store previously reconstructed sequences
        nuc_seqs = {}
        nuc_muts = {}
        nuc_seq_LH = None
        if hasattr(self.tt.tree,'sequence_LH'):
            nuc_seq_LH = self.tt.tree.sequence_LH
        for node in self.tree.find_clades():
            if hasattr(node, 'sequence'):
                nuc_seqs[node] = node.sequence
            if hasattr(node, 'mutations'):
                nuc_muts[node] = node.mutations
                node.__delattr__('mutations')
        if root_state is not None:
            places.add(root_state)


        alphabet = {chr(65+i):place for i,place in enumerate(places)}
        sequence_gtr = self.tt.gtr
        myGeoGTR = GTR.custom(pi = np.ones(nc, dtype=float)/nc, W=np.ones((nc,nc)),
                              alphabet = np.array(sorted(alphabet.keys())))
        # ammend the profile map with the character for missing data
        if missing:
            missing_char = chr(65+nc)
            alphabet[missing_char]=missing
            myGeoGTR.profile_map[missing_char] = np.ones(nc)
        alphabet_rev = {v:k for k,v in alphabet.iteritems()}

        # set geo info to nodes as one letter sequence.
        for node in self.tree.get_terminals():
            if hasattr(node, 'attr'):
                if attr in node.attr:
                    node.sequence=np.array([alphabet_rev[node.attr[attr]]])
            else:
                node.sequence=np.array([missing_char])
        for node in self.tree.get_nonterminals():
            node.__delattr__('sequence')
        if root_state is not None:
            self.tree.root.split(n=1, branch_length=0.0)
            extra_clade = self.tree.root.clades[-1]
            extra_clade.name = "dummy_root_node"
            extra_clade.up = self.tree.root
            extra_clade.sequence = np.array([alphabet_rev[root_state]])
        # set custom GTR model, run inference
        self.tt._gtr = myGeoGTR
        tmp_use_mutation_length = self.tt.use_mutation_length
        self.tt.use_mutation_length=False
        self.tt.infer_ancestral_sequences(method='ml', infer_gtr=True,
            store_compressed=False, pc=5.0, marginal=True, normalized_rate=False)

        if root_state is not None:
            self.tree.prune(extra_clade)
        # restore the nucleotide sequence and mutations to maintain expected behavior
        self.tt.geogtr = self.tt.gtr
        self.tt.geogtr.alphabet_to_location = alphabet
        self.tt._gtr = sequence_gtr
        self.dump_attr.append(attr)
        if hasattr(self.tt.tree,'sequence_LH'):
            self.tt.tree.geo_LH = self.tt.tree.sequence_LH
            self.tt.tree.sequence_LH = nuc_seq_LH
        for node in self.tree.find_clades():
            node.attr[attr] = alphabet[node.sequence[0]]
            if node in nuc_seqs:
                node.sequence = nuc_seqs[node]
            if node.up is not None:
                node.__setattr__(attr+'_transitions', node.mutations)
                if node in nuc_muts:
                    node.mutations = nuc_muts[node]

        self.tt.use_mutation_length=tmp_use_mutation_length

    def get_attr_list(self, get_attr):
        states = []
        for node in self.tree.find_clades():
            if get_attr in node.attr:
                states.append(node.attr[get_attr])
        return states

    def add_translations(self):
        '''
        translate the nucleotide sequence into the proteins specified
        in self.proteins. these are expected to be SeqFeatures
        '''
        from Bio import Seq
        for node in self.tree.find_clades(order='preorder'):
            if not hasattr(node, "translations"):
                node.translations={}
                node.aa_mutations = {}
            if node.up is None:
                for prot in self.proteins:
                    node.translations[prot] = Seq.translate(str(self.proteins[prot].extract(Seq.Seq("".join(node.sequence)))).replace('-', 'N'))
                    node.aa_mutations[prot] = []
            else:
                for prot in self.proteins:
                    node.translations[prot] = Seq.translate(str(self.proteins[prot].extract(Seq.Seq("".join(node.sequence)))).replace('-', 'N'))
                    node.aa_mutations[prot] = [(a,pos,d) for pos, (a,d) in
                                    enumerate(zip(node.up.translations[prot],
                                                  node.translations[prot])) if a!=d]
        self.dump_attr.append('translations')


    def refine(self):
        '''
        add attributes for export, currently this is only muts and aa_muts
        '''
        self.tree.ladderize()
        for node in self.tree.find_clades():
            if node.up is not None:
                node.muts = ["".join(map(str, [a, pos+1, d])) for a,pos,d in node.mutations]
                node.aa_muts = {}
                if hasattr(node, 'translations'):
                    for prot in node.translations:
                        node.aa_muts[prot] = ["".join(map(str,[a,pos+1,d])) for a,pos,d in node.aa_mutations[prot]]
        for node in self.tree.find_clades(order="preorder"):
            if node.up is not None: #try:
                node.attr["div"] = node.up.attr["div"]+node.mutation_length
            else:
                node.attr["div"] = 0
        self.dump_attr.extend(['muts', 'aa_muts', 'aa_mutations', 'mutation_length', 'mutations'])


    def layout(self):
        """Add clade, xvalue, yvalue, mutation and trunk attributes to all nodes in tree"""
        clade = 0
        yvalue = self.tree.count_terminals()
        for node in self.tree.find_clades(order="preorder"):
            node.clade = clade
            clade += 1
            if node.up is not None: #try:
                node.xvalue = node.up.xvalue+node.mutation_length
                if self.is_timetree:
                    node.tvalue = node.numdate - self.tree.root.numdate
                else:
                    node.tvalue = 0
            else:
                node.xvalue = 0
                node.tvalue = 0
            if node.is_terminal():
                node.yvalue = yvalue
                yvalue -= 1
        for node in self.tree.get_nonterminals(order="postorder"):
            node.yvalue = np.mean([x.yvalue for x in node.clades])
        self.dump_attr.extend(['yvalue', 'xvalue', 'clade'])
        if self.is_timetree:
            self.dump_attr.extend(['tvalue'])


    def export(self, path = '', extra_attr = ['aa_muts', 'clade'], plain_export = 10, indent=None):
        '''
        export the tree data structure along with the sequence information as
        json files for display in web browsers.
        parameters:
            path    -- path (incl prefix) to which the output files are written.
                       filenames themselves are standardized  to *tree.json and *sequences.json
            extra_attr -- attributes of tree nodes that are exported to json
            plain_export -- store sequences are plain strings instead of
                            differences to root if number of differences exceeds
                            len(seq)/plain_export
        '''
        from Bio import Seq
        from itertools import izip
        timetree_fname = path+'tree.json'
        sequence_fname = path+'sequences.json'
        tree_json = tree_to_json(self.tree.root, extra_attr=extra_attr)
        write_json(tree_json, timetree_fname, indent=indent)

        # prepare a json with sequence information to export.
        # first step: add the sequence & translations of the root as string
        elems = {}
        elems['root'] = {}
        elems['root']['nuc'] = "".join(self.tree.root.sequence)
        for prot,seq in self.tree.root.translations.iteritems():
            elems['root'][prot] = seq

        # add sequence for every node in tree. code as difference to root
        # or as full strings.
        for node in self.tree.find_clades():
            if hasattr(node, "clade"):
                elems[node.clade] = {}
                # loop over proteins and nucleotide sequences
                for prot, seq in [('nuc', "".join(node.sequence))]+node.translations.items():
                    differences = {pos:state for pos, (state, ancstate) in
                                enumerate(izip(seq, elems['root'][prot]))
                                if state!=ancstate}
                    if plain_export*len(differences)<=len(seq):
                        elems[node.clade][prot] = differences
                    else:
                        elems[node.clade][prot] = seq

        write_json(elems, sequence_fname, indent=indent)


if __name__=="__main__":
    from Bio import SeqIO
    from Bio.SeqFeature import FeatureLocation
    ref_seq = SeqIO.read('NL4-3.gb', 'genbank')
    gene='pol'
    if gene=='gag':
        gag_start = [f.location.start for f in ref_seq.features if f.qualifiers['note'][0]=='gag'][0]
        proteins = {
        'p17': [FeatureLocation(start=f.location.start-gag_start, end=f.location.end-gag_start, strand=1)
                for f in ref_seq.features if f.qualifiers['note'][0]=='p17'][0],
        'p24': [FeatureLocation(start=f.location.start-gag_start, end=f.location.end-gag_start, strand=1)
                for f in ref_seq.features if f.qualifiers['note'][0]=='p24'][0],
        'p6': [FeatureLocation(start=f.location.start-gag_start, end=f.location.end-gag_start, strand=1)
                for f in ref_seq.features if f.qualifiers['note'][0]=='p6'][0],
        'p7': [FeatureLocation(start=f.location.start-gag_start, end=f.location.end-gag_start, strand=1)
                for f in ref_seq.features if f.qualifiers['note'][0]=='p7'][0]}

        myseqs = sequence_set('data/gag.fasta.gz', reference='B|FR|1985|NL4_3_LAI_NY5_pNL43_NL43|244167|NL43|325|U26942')
    elif gene=='pol':
        start = [f.location.start for f in ref_seq.features if f.qualifiers['note'][0]=='pol'][0]
        proteins = {
        'PR': [FeatureLocation(start=f.location.start-start, end=f.location.end-start, strand=1)
              for f in ref_seq.features if f.qualifiers['note'][0]=='PR'][0],
        'RT': [FeatureLocation(start=f.location.start-start, end=f.location.end-start, strand=1)
                for f in ref_seq.features if f.qualifiers['note'][0]=='RT'][0],
        'p15': [FeatureLocation(start=f.location.start-start, end=f.location.end-start, strand=1)
                for f in ref_seq.features if f.qualifiers['note'][0]=='p15'][0],
        'IN': [FeatureLocation(start=f.location.start-start, end=f.location.end-start, strand=1)
                for f in ref_seq.features if f.qualifiers['note'][0]=='IN'][0]}

        myseqs = sequence_set('data/pol.fasta.gz', reference='B|FR|1985|NL4_3_LAI_NY5_pNL43_NL43|244167|NL43|325|U26942')


    myseqs.ungap()
    myseqs.parse({0:"subtype", 1:"country", 2:"date", 4:"name", 5:"id", 6:"patient", 7:"accession"})
    myseqs.parse_date(["%Y-%m-%d", "%Y"])
    myseqs.filter(lambda x:x.attributes['subtype']=='C')
    myseqs.subsample(category = lambda x:x.attributes['date'].year, threshold=10)
    myseqs.codon_align(prune=True)
    myseqs.translate(proteins=proteins)
    myseqs.export_diversity()

    myTree = tree(aln=myseqs.aln, proteins = myseqs.proteins)
    myTree.build()
    myTree.ancestral()
    myTree.timetree()
    myTree.refine()
    myTree.layout()
    myTree.export()<|MERGE_RESOLUTION|>--- conflicted
+++ resolved
@@ -197,11 +197,7 @@
         self.is_timetree=True
 
 
-<<<<<<< HEAD
-    def geo_inference(self, attr, missing='?'):
-=======
-    def geo_inference(self, attr, root_state=None):
->>>>>>> 8b19896c
+    def geo_inference(self, attr, missing='?', root_state=None):
         '''
         infer a "mugration" model by pretending each region corresponds to a sequence
         state and repurposing the GTR inference and ancestral reconstruction
